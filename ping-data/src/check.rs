use std::collections::HashMap;
use std::fmt::{Display, Formatter};
pub use std::net::IpAddr;
use std::time::Duration;

use chrono::{NaiveDateTime, Utc};
pub use http::uri::Authority;
pub use http::uri::InvalidUri;
pub use http::Uri as HttpUri;
pub use serde::de::Visitor;
use serde::de::{Error, StdError};
pub use serde::{Deserialize, Serialize};
pub use serde::{Deserializer, Serializer};
use uuid::Uuid;

#[derive(Debug, Clone, Eq)]
pub struct Domain {
    inner: Authority,
}

impl PartialEq for Domain {
    fn eq(&self, other: &Self) -> bool {
        self.inner.host() == other.inner.host()
    }
}

impl Domain {
    pub fn new(domain: Authority) -> Self {
        Domain { inner: domain }
    }

    #[inline]
    pub fn as_str(&self) -> &str {
        &self.inner.as_str()
    }
}

#[derive(Debug, Clone)]
pub enum LinkParseError {
    InvalidUriChar,
    InvalidScheme,
    InvalidAuthority,
    InvalidPort,
    InvalidFormat,
    SchemeMissing,
    AuthorityMissing,
    PathAndQueryMissing,
    TooLong,
    Empty,
    SchemeTooLong,
    Unknown,
}

impl StdError for LinkParseError {}

impl Display for LinkParseError {
    fn fmt(&self, f: &mut Formatter<'_>) -> std::fmt::Result {
        write!(
            f,
            "{}",
            match self {
                LinkParseError::InvalidUriChar => "invalid uri character",
                LinkParseError::InvalidScheme => "invalid scheme",
                LinkParseError::InvalidAuthority => "invalid authority",
                LinkParseError::InvalidPort => "invalid port",
                LinkParseError::InvalidFormat => "invalid format",
                LinkParseError::SchemeMissing => "scheme missing",
                LinkParseError::AuthorityMissing => "authority missing",
                LinkParseError::PathAndQueryMissing => "path missing",
                LinkParseError::TooLong => "uri too long",
                LinkParseError::Empty => "empty string",
                LinkParseError::SchemeTooLong => "scheme too long",
                LinkParseError::Unknown => "unknown",
            }
        )
    }
}

impl From<&str> for LinkParseError {
    fn from(value: &str) -> Self {
        match value {
            "invalid uri character" => LinkParseError::InvalidUriChar,
            "invalid scheme" => LinkParseError::InvalidScheme,
            "invalid authority" => LinkParseError::InvalidAuthority,
            "invalid port" => LinkParseError::InvalidPort,
            "invalid format" => LinkParseError::InvalidFormat,
            "scheme missing" => LinkParseError::SchemeMissing,
            "authority missing" => LinkParseError::AuthorityMissing,
            "path missing" => LinkParseError::PathAndQueryMissing,
            "uri too long" => LinkParseError::TooLong,
            "empty string" => LinkParseError::Empty,
            "scheme too long" => LinkParseError::SchemeTooLong,
            _ => LinkParseError::Unknown,
        }
    }
}

impl From<InvalidUri> for LinkParseError {
    fn from(value: InvalidUri) -> Self {
        Self::from(value.to_string().as_str())
    }
}

impl Error for LinkParseError {
    fn custom<T>(msg: T) -> Self
    where
        T: Display,
    {
        Self::from(msg.to_string().as_str())
    }
}

impl TryFrom<&str> for Domain {
    type Error = LinkParseError;

    fn try_from(value: &str) -> Result<Self, Self::Error> {
        Authority::try_from(value)
            .map(|a| Domain { inner: a })
            .map_err(|err| LinkParseError::from(err))
    }
}

impl Serialize for Domain {
    fn serialize<S>(&self, serializer: S) -> Result<S::Ok, S::Error>
    where
        S: Serializer,
    {
        serializer.serialize_str(self.inner.as_str())
    }
}

struct DomainVisitor;

impl<'de> Visitor<'de> for DomainVisitor {
    type Value = Domain;

    fn expecting(&self, formatter: &mut Formatter) -> std::fmt::Result {
        write!(formatter, "Expecting valid domain name")
    }

    fn visit_str<E>(self, v: &str) -> Result<Self::Value, E>
    where
        E: Error,
    {
        Domain::try_from(v).map_err(|e| E::custom(e.to_string()))
    }

    fn visit_string<E>(self, v: String) -> Result<Self::Value, E>
    where
        E: Error,
    {
        Domain::try_from(v.as_str()).map_err(|err| E::custom(err.to_string()))
    }

    fn visit_bytes<E>(self, v: &[u8]) -> Result<Self::Value, E>
    where
        E: Error,
    {
        Domain::try_from(String::from_utf8_lossy(v).to_string().as_str())
            .map_err(|err| E::custom(err.to_string()))
    }
}

impl<'de> Deserialize<'de> for Domain {
    fn deserialize<D>(deserializer: D) -> Result<Self, D::Error>
    where
        D: Deserializer<'de>,
    {
        deserializer.deserialize_any(DomainVisitor)
    }
}

#[derive(Debug, Clone, Deserialize, Serialize, PartialEq, Eq)]
pub enum Host {
    IpAddr(IpAddr),
    Domain(Domain),
}

#[derive(Debug, Clone, Deserialize, Serialize)]
pub struct DnsCheck {
    pub domain: Domain,
    pub dns_server: Host,
}

#[derive(Debug, Clone, Deserialize, Serialize)]
pub struct IcmpCheck {
    host: Host,
}

impl IcmpCheck {
    pub fn new(host: Host) -> Self {
        Self { host }
    }
}

#[derive(Debug, Clone)]
pub struct Uri {
    inner: HttpUri,
}

impl ToString for Uri {
    fn to_string(&self) -> String {
        self.inner.to_string()
    }
}

impl TryFrom<&str> for Uri {
    type Error = LinkParseError;

    fn try_from(value: &str) -> Result<Self, Self::Error> {
        HttpUri::try_from(value)
            .map(|a| Uri { inner: a })
            .map_err(|err| LinkParseError::from(err))
    }
}

struct UriVisitor;

impl<'de> Visitor<'de> for UriVisitor {
    type Value = Uri;

    fn expecting(&self, formatter: &mut Formatter) -> std::fmt::Result {
        write!(formatter, "Expecting valid uri")
    }

    fn visit_str<E>(self, v: &str) -> Result<Self::Value, E>
    where
        E: Error,
    {
        Uri::try_from(v).map_err(|e| E::custom(e.to_string()))
    }

    fn visit_string<E>(self, v: String) -> Result<Self::Value, E>
    where
        E: Error,
    {
        Uri::try_from(v.as_str()).map_err(|e| E::custom(e.to_string()))
    }

    fn visit_bytes<E>(self, v: &[u8]) -> Result<Self::Value, E>
    where
        E: Error,
    {
        Uri::try_from(String::from_utf8_lossy(v).to_string().as_str())
            .map_err(|err| E::custom(err.to_string()))
    }
}

impl<'de> Deserialize<'de> for Uri {
    fn deserialize<D>(deserializer: D) -> Result<Self, D::Error>
    where
        D: Deserializer<'de>,
    {
        deserializer.deserialize_any(UriVisitor)
    }
}

impl Serialize for Uri {
    fn serialize<S>(&self, serializer: S) -> Result<S::Ok, S::Error>
    where
        S: Serializer,
    {
        serializer.serialize_str(self.inner.to_string().as_str())
    }
}

#[derive(Debug, Clone, Deserialize, Serialize)]
pub struct HttpCheck {
    pub uri: Uri,
    pub headers: HashMap<String, String>,
}

#[derive(Debug, Clone, Deserialize, Serialize)]
pub struct TcpCheck {
    pub host: Host,
    pub port: u16,
}

#[derive(Debug, Clone, Serialize, Deserialize)]
pub enum CheckKind {
    Dns(DnsCheck),
    Icmp(IcmpCheck),
    Http(HttpCheck),
    Tcp(TcpCheck),
}

#[derive(Debug, Clone, Serialize, Deserialize)]
pub struct Check {
    pub check_id: Uuid,
    pub owner_id: Uuid,
    pub kind: CheckKind,
    pub max_latency: Duration,
    pub interval: Duration,
    pub region: String,
    pub created_at: NaiveDateTime,
    pub updated_at: NaiveDateTime,
    pub deleted_at: Option<NaiveDateTime>,
}

impl Into<CheckOutput> for Check {
    fn into(self) -> CheckOutput {
        CheckOutput {
<<<<<<< HEAD
            id: Default::default(),
            owner_id: self.owner_id,
=======
            id: self.id,
>>>>>>> 3b235dd8
            kind: self.kind,
            max_latency: self.max_latency,
            interval: self.interval,
            region: self.region,
        }
    }
}

#[derive(Debug, Clone, Serialize, Deserialize)]
pub struct CheckInput {
    owner_id: Uuid,
    kind: CheckKind,
    max_latency: Duration,
    interval: Duration,
    region: String,
}

impl CheckInput {
    pub fn new(kind: CheckKind, owner_id: Uuid, max_latency: Duration, interval: Duration, region: String) -> Self {
        Self {
            kind,
            owner_id,
            max_latency,
            interval,
            region,
        }
    }
}

impl Into<Check> for CheckInput {
    fn into(self) -> Check {
        Check {
<<<<<<< HEAD
            check_id: Default::default(),
            owner_id: self.owner_id,
=======
            id: Uuid::new_v4(),
>>>>>>> 3b235dd8
            kind: self.kind,
            max_latency: self.max_latency,
            interval: self.interval,
            region: self.region,
            created_at: Utc::now().naive_utc(),
            updated_at: Utc::now().naive_utc(),
            deleted_at: None,
        }
    }
}

#[derive(Debug, Clone, Serialize, Deserialize)]
pub struct CheckOutput {
    pub id: Uuid,
    pub owner_id: Uuid,
    pub kind: CheckKind,
    pub max_latency: Duration,
    pub interval: Duration,
    pub region: String,
}<|MERGE_RESOLUTION|>--- conflicted
+++ resolved
@@ -300,34 +300,30 @@
 impl Into<CheckOutput> for Check {
     fn into(self) -> CheckOutput {
         CheckOutput {
-<<<<<<< HEAD
             id: Default::default(),
             owner_id: self.owner_id,
-=======
-            id: self.id,
->>>>>>> 3b235dd8
             kind: self.kind,
             max_latency: self.max_latency,
             interval: self.interval,
             region: self.region,
         }
-    }
+    }ration,
+    interval: Duration,
+    region: String,
+}
+
+impl CheckInput {
+    pub fn new(kind: CheckKind, owner_id: Uuid, max_latency: Duration, interval: Duration, region: String) -> Self {
+        Self {
+            kind,
+            owner_id
 }
 
 #[derive(Debug, Clone, Serialize, Deserialize)]
 pub struct CheckInput {
     owner_id: Uuid,
     kind: CheckKind,
-    max_latency: Duration,
-    interval: Duration,
-    region: String,
-}
-
-impl CheckInput {
-    pub fn new(kind: CheckKind, owner_id: Uuid, max_latency: Duration, interval: Duration, region: String) -> Self {
-        Self {
-            kind,
-            owner_id,
+    max_latency: Du,
             max_latency,
             interval,
             region,
@@ -338,12 +334,8 @@
 impl Into<Check> for CheckInput {
     fn into(self) -> Check {
         Check {
-<<<<<<< HEAD
             check_id: Default::default(),
             owner_id: self.owner_id,
-=======
-            id: Uuid::new_v4(),
->>>>>>> 3b235dd8
             kind: self.kind,
             max_latency: self.max_latency,
             interval: self.interval,
